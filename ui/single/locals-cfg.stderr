error[E0425]: cannot find value `FOO` in this scope
  --> $DIR/locals-cfg.rs:11:9
   |
11 |         FOO;
   |         ^^^ not found in this scope

error[E0425]: cannot find value `FOO` in this scope
<<<<<<< HEAD
  --> $DIR/locals-cfg.rs:20:9
   |
20 |         FOO;
   |         ^^^ not found in this scope

error[E0425]: cannot find value `FOO` in this scope
  --> $DIR/locals-cfg.rs:30:9
   |
30 |         FOO;
   |         ^^^ not found in this scope

error[E0425]: cannot find value `FOO` in this scope
  --> $DIR/locals-cfg.rs:38:9
   |
38 |         FOO;
   |         ^^^ not found in this scope

error[E0425]: cannot find value `FOO` in this scope
  --> $DIR/locals-cfg.rs:46:9
   |
46 |         FOO;
=======
  --> $DIR/locals-cfg.rs:19:9
   |
19 |         FOO;
   |         ^^^ not found in this scope

error[E0425]: cannot find value `FOO` in this scope
  --> $DIR/locals-cfg.rs:29:9
   |
29 |         FOO;
   |         ^^^ not found in this scope

error[E0425]: cannot find value `FOO` in this scope
  --> $DIR/locals-cfg.rs:37:9
   |
37 |         FOO;
   |         ^^^ not found in this scope

error[E0425]: cannot find value `FOO` in this scope
  --> $DIR/locals-cfg.rs:45:9
   |
45 |         FOO;
>>>>>>> f493f213
   |         ^^^ not found in this scope

error: duplicate lang item in crate `panic_halt` (which `$CRATE` depends on): `panic_impl`.
  |
  = note: the lang item is first defined in crate `std` (which `$CRATE` depends on)
  = note: first definition in `std` loaded from /usr/share/rust/.rustup/toolchains/stable-x86_64-unknown-linux-gnu/lib/rustlib/x86_64-unknown-linux-gnu/lib/libstd-cf0f33af3a901778.rlib
  = note: second definition in `panic_halt` loaded from $DIR/target/tests/target/x86_64-unknown-linux-gnu/debug/deps/libpanic_halt-ba6f0ab3439cbc7e.rmeta

error: duplicate lang item in crate `panic_semihosting`: `panic_impl`.
  |
  = note: the lang item is first defined in crate `panic_halt` (which `$CRATE` depends on)
  = note: first definition in `panic_halt` loaded from $DIR/target/tests/target/x86_64-unknown-linux-gnu/debug/deps/libpanic_halt-ba6f0ab3439cbc7e.rmeta
  = note: second definition in `panic_semihosting` loaded from $DIR/target/tests/target/x86_64-unknown-linux-gnu/debug/deps/libpanic_semihosting-805015f4a2d05965.rmeta<|MERGE_RESOLUTION|>--- conflicted
+++ resolved
@@ -5,57 +5,33 @@
    |         ^^^ not found in this scope
 
 error[E0425]: cannot find value `FOO` in this scope
-<<<<<<< HEAD
-  --> $DIR/locals-cfg.rs:20:9
+  --> $DIR/locals-cfg.rs:21:9
    |
-20 |         FOO;
+21 |         FOO;
    |         ^^^ not found in this scope
 
 error[E0425]: cannot find value `FOO` in this scope
-  --> $DIR/locals-cfg.rs:30:9
+  --> $DIR/locals-cfg.rs:31:9
    |
-30 |         FOO;
+31 |         FOO;
    |         ^^^ not found in this scope
 
 error[E0425]: cannot find value `FOO` in this scope
-  --> $DIR/locals-cfg.rs:38:9
+  --> $DIR/locals-cfg.rs:39:9
    |
-38 |         FOO;
+39 |         FOO;
    |         ^^^ not found in this scope
 
 error[E0425]: cannot find value `FOO` in this scope
-  --> $DIR/locals-cfg.rs:46:9
+  --> $DIR/locals-cfg.rs:47:9
    |
-46 |         FOO;
-=======
-  --> $DIR/locals-cfg.rs:19:9
-   |
-19 |         FOO;
-   |         ^^^ not found in this scope
-
-error[E0425]: cannot find value `FOO` in this scope
-  --> $DIR/locals-cfg.rs:29:9
-   |
-29 |         FOO;
-   |         ^^^ not found in this scope
-
-error[E0425]: cannot find value `FOO` in this scope
-  --> $DIR/locals-cfg.rs:37:9
-   |
-37 |         FOO;
-   |         ^^^ not found in this scope
-
-error[E0425]: cannot find value `FOO` in this scope
-  --> $DIR/locals-cfg.rs:45:9
-   |
-45 |         FOO;
->>>>>>> f493f213
+47 |         FOO;
    |         ^^^ not found in this scope
 
 error: duplicate lang item in crate `panic_halt` (which `$CRATE` depends on): `panic_impl`.
   |
   = note: the lang item is first defined in crate `std` (which `$CRATE` depends on)
-  = note: first definition in `std` loaded from /usr/share/rust/.rustup/toolchains/stable-x86_64-unknown-linux-gnu/lib/rustlib/x86_64-unknown-linux-gnu/lib/libstd-cf0f33af3a901778.rlib
+  = note: first definition in `std` loaded from /usr/share/.rustup/toolchains/stable-x86_64-unknown-linux-gnu/lib/rustlib/x86_64-unknown-linux-gnu/lib/libstd-cf0f33af3a901778.rlib
   = note: second definition in `panic_halt` loaded from $DIR/target/tests/target/x86_64-unknown-linux-gnu/debug/deps/libpanic_halt-ba6f0ab3439cbc7e.rmeta
 
 error: duplicate lang item in crate `panic_semihosting`: `panic_impl`.
